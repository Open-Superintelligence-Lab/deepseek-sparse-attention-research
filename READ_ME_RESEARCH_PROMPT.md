--- conflicted
+++ resolved
@@ -1,8 +1,5 @@
 Create a new branch and do AI research in experiments folder, I will tell you the number of your experiment, and you will do it in that folder, create if necessary, only modify that folder, you can check research questions but you can also come up with your own. Do scientifically correct and rigurous research to improve pretraining speed and or quality of this LLM. Once you finish say you finished, and I will merge it to main. Make sure to review your experiments, make sure they are fair and correct, and measure correct things.
 
-<<<<<<< HEAD
-=======
 You can read previous research experiments to get ideas or inform for your research.
 
->>>>>>> 69d1dfa0
 Start with install -r requirements.txt